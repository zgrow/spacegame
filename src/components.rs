--- conflicted
+++ resolved
@@ -131,15 +131,13 @@
 		write!(f, "{}, {}, {}", self.x, self.y, self.z)
 	}
 }
-<<<<<<< HEAD
-/// Makes the entity available to be rendered on the viewport
-#[derive(Reflect, Component, Default)]
-=======
+/*
 impl<'a> PartialEq<&(i32, i32, i32)> for &'a Position { /// Allows comparison of Positions and tuples
 	fn eq(&self, other: &&(i32, i32, i32)) -> bool {
 		self.x == other.0 && self.y == other.1 && self.z == other.2
 	}
 }
+*/
 /// Holds the narrative description of an object. If this component is used as an input for text formatting, it will produce
 /// the name of the entity that owns it. See also the name() and desc() methods
 #[derive(Component, Clone, Debug, PartialEq, Eq, Reflect)]
@@ -178,7 +176,6 @@
 }
 /// Holds the information needed to display an Entity on the worldmap
 #[derive(Component, Clone, Debug, Default, Reflect)]
->>>>>>> 0ebaa99f
 #[reflect(Component)]
 pub struct Renderable {
 	// Field types selected for compat with tui::buffer::Cell
@@ -289,6 +286,7 @@
 	pub fn new(state: bool, opened: String, closed: String) -> Openable {
 		Openable {
 			is_open: state,
+			is_stuck: false,
 			open_glyph: opened,
 			closed_glyph: closed,
 		}
@@ -318,13 +316,8 @@
 #[derive(Component, Clone, Copy, Debug, Default, Reflect)]
 #[reflect(Component)]
 pub struct Key { pub key_id: i32 }
-<<<<<<< HEAD
-/// Describes an entity that can have an external power source, a switch, and a DeviceState
-#[derive(Reflect, Component, Default)]
-=======
 /// Describes an entity with behavior that can be applied/used/manipulated by another entity
 #[derive(Component, Clone, Copy, Debug, Default, Reflect)]
->>>>>>> 0ebaa99f
 #[reflect(Component)]
 pub struct Device {
 	pub pw_switch: bool,
@@ -381,6 +374,7 @@
 	}
 }
 #[derive(Component, Clone, Copy, Debug, Default, PartialEq, Eq, Reflect)]
+#[reflect(Component)]
 pub enum DeviceState {
 	#[default]
 	Offline,
@@ -388,18 +382,14 @@
 	Working,
 	Error(u32) // Takes an error code as a specifier
 }
-<<<<<<< HEAD
-/// Describes an entity that can manipulate the controls of a Device
-#[derive(Component)]
-pub struct CanOperate { }
 /// Describes an entity with a PLANQ-compatible maintenance system
-#[derive(Component)]
+#[derive(Component, Clone, Copy, Debug, Default, PartialEq, Eq, Reflect)]
+#[reflect(Component)]
 pub struct AccessPort { }
 /// Describes an entity that can connect to and communicate with the shipnet
-#[derive(Reflect, FromReflect, Default, Copy, Clone, Eq, PartialEq, Debug)]
+#[derive(Component, Copy, Clone, Debug, Default, PartialEq, Eq, Reflect)]
+#[reflect(Component)]
 pub struct Networkable { }
-=======
->>>>>>> 0ebaa99f
 
 //  *** PRIMITIVES AND COMPUTED VALUES (ie no save/load)
 /// A convenient type that makes it clear whether we mean the Player entity or some other
