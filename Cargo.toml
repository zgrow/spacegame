[package]
name = "spacegame"
version = "0.2.0"
edition = "2021"
authors = ["Zach Grow"]

[dependencies]
# Disabling the defaults removes the rendering/windowing code from Bevy
# Note also the use of MinimalPlugins in the main() method
bevy = { version = "0.11.0", default-features = false }
crossterm = "0.26"
ratatui = "0.22.0"
tui-textarea = { git = "https://github.com/rhysd/tui-textarea", version = "*", features = ["ratatui-crossterm"], default-features = false }
bevy_save = "0.9.0"
bevy_turborand = "0.6.0"
bracket-algorithm-traits = { version = "0.8.7", default-features = false } # required for other bracket-lib crates
bracket-embedding = { version = "0.8.7", default-features = false } # resource embedding tools for WebGL apps
bracket-geometry = { version = "0.8.7", default-features = false } # provides a few geometric primitives and helpers, required for others
bracket-pathfinding = { version = "0.8.7", default-features = false } # high-perf A* pathfinding and Djikstra maps
bracket-rex = { version = "0.8.7", default-features = false } # REXPaint tools
codepage-437 = "0.1.0"
<<<<<<< HEAD
strum = "0.24.1"
strum_macros = "0.24.3"
bevy_save = "0.4.1"
tui-input = "0.7.1" # not sure if i want to use this over tui-textarea
tui-textarea = { git = "https://github.com/rhysd/tui-textarea", version = "*", features = ["ratatui-crossterm"], default-features = false }
bevy_turborand = "0.5.0"
#bevy_ecs = "0.10.0"
# versions of cursive above this require crate 'time' to be v3+, which requires rustc v1.63+
#cursive = { version = "0.16.3" }
#serde = { version = "1.0.93", features = ["derive"] }
#serde_json = "1.0.39"
#specs = { version = "0.16.1", features = ["serde"] }
#specs-derive = "0.4.1"
=======
strum = "0.25.0"
strum_macros = "0.25.1"
>>>>>>> 0ebaa99f
<|MERGE_RESOLUTION|>--- conflicted
+++ resolved
@@ -10,7 +10,7 @@
 bevy = { version = "0.11.0", default-features = false }
 crossterm = "0.26"
 ratatui = "0.22.0"
-tui-textarea = { git = "https://github.com/rhysd/tui-textarea", version = "*", features = ["ratatui-crossterm"], default-features = false }
+tui-textarea = { git = "https://github.com/delehef/tui-textarea", version = "*", features = ["ratatui-crossterm"], default-features = false }
 bevy_save = "0.9.0"
 bevy_turborand = "0.6.0"
 bracket-algorithm-traits = { version = "0.8.7", default-features = false } # required for other bracket-lib crates
@@ -19,21 +19,5 @@
 bracket-pathfinding = { version = "0.8.7", default-features = false } # high-perf A* pathfinding and Djikstra maps
 bracket-rex = { version = "0.8.7", default-features = false } # REXPaint tools
 codepage-437 = "0.1.0"
-<<<<<<< HEAD
-strum = "0.24.1"
-strum_macros = "0.24.3"
-bevy_save = "0.4.1"
-tui-input = "0.7.1" # not sure if i want to use this over tui-textarea
-tui-textarea = { git = "https://github.com/rhysd/tui-textarea", version = "*", features = ["ratatui-crossterm"], default-features = false }
-bevy_turborand = "0.5.0"
-#bevy_ecs = "0.10.0"
-# versions of cursive above this require crate 'time' to be v3+, which requires rustc v1.63+
-#cursive = { version = "0.16.3" }
-#serde = { version = "1.0.93", features = ["derive"] }
-#serde_json = "1.0.39"
-#specs = { version = "0.16.1", features = ["serde"] }
-#specs-derive = "0.4.1"
-=======
 strum = "0.25.0"
 strum_macros = "0.25.1"
->>>>>>> 0ebaa99f
